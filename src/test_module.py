--- conflicted
+++ resolved
@@ -1,4 +1,3 @@
-<<<<<<< HEAD
 # Binary Search Function
 def binary_search(arr, target):
     """
@@ -54,42 +53,40 @@
         a, b = b, a + b
     return b
 
+def calculate_power(base: float, exponent: float) -> float:
+    """
+    Calculate the power of a number.
+    
+    Args:
+        base (float): The base number
+        exponent (float): The exponent
+        
+    Returns:
+        float: The result of base raised to the power of exponent
+    """
+    return base ** exponent
+
+def calculate_factorial(n: int) -> int:
+    """
+    Calculate the factorial of a number.
+    
+    Args:
+        n (int): The number to calculate factorial for
+        
+    Returns:
+        int: The factorial of n
+        
+    Raises:
+        ValueError: If n is negative
+    """
+    if n < 0:
+        raise ValueError("Factorial is not defined for negative numbers")
+    if n == 0:
+        return 1
+    return n * calculate_factorial(n - 1)
+
 # Example usage
 sorted_numbers = [1, 3, 5, 7, 9, 11, 13]
-target_value = 9
-
-# Call the binary_search function
-result = binary_search(sorted_numbers, target_value)
-
-# Print the result
-if result != -1:
-    print(f"Target found at index {result}")
-=======
-class BinarySearch:
-    def __init__(self, arr):
-        self.arr = sorted(arr)  # Ensure the array is sorted
-
-    def search(self, target):
-        left, right = 0, len(self.arr) - 1
-        while left <= right:
-            mid = (left + right) // 2
-            if self.arr[mid] == target:
-                return mid
-            elif self.arr[mid] < target:
-                left = mid + 1
-            else:
-                right = mid - 1
-        return -1  # Not found
-
-# Usage
-arr = [34, 7, 23, 32, 5, 62]
-target = 23
-
-bs = BinarySearch(arr)
-index = bs.search(target)
-
-if index != -1:
-    print(f"Element {target} found at index {index}")
->>>>>>> 6695abf5
-else:
-    print(f"Element {target} not found")+target = 7
+result = binary_search(sorted_numbers, target)
+print(f"Found {target} at index {result}")  # Output: Found 7 at index 3